import time
from pathlib import Path
from fastapi import FastAPI, Request
from just_agents.llm_session import LLMSession
from literature.routes import _hybrid_search
from gpt.routes import longevity_gpt
from genetics.main import rsid_lookup, gene_lookup, pathway_lookup, disease_lookup, sequencing_info
from clinical_trials.clinical_trails_router import _process_sql, clinical_trails_full_trial
from starlette.responses import StreamingResponse
from dotenv import load_dotenv
from just_agents.utils import RotateKeys
from fastapi.middleware.cors import CORSMiddleware
import loguru
# import litellm
# litellm.set_verbose=True
log_path = Path(__file__)
log_path = Path(log_path.parent, "logs", "genetics_genie.log")
loguru.logger.add(log_path.absolute(), rotation="10 MB")


load_dotenv(override=True)
# What is the influence of different alleles in rs10937739 and what is MTOR gene?
app = FastAPI(title="Genetics Genie API endpoint.")

app.add_middleware(
    CORSMiddleware,
    allow_origins=["*"],
    allow_credentials=True,
    allow_methods=["*"],
    allow_headers=["*"],
)


@app.get("/", description="Defalt message", response_model=str)
async def default():
    return "This is default page for Genetics Genie API endpoint."


def ollama_message_wraper(request: dict):
    for message in request["messages"]:
        if message["role"] == "user":
            content = message["content"]
            if type(content) is list:
                if len(content) > 0:
                    if type(content[0]) is dict:
                        if content[0].get("type", "") == "text":
                            if type(content[0].get("text", None)) is str:
                                message["content"] = content[0]["text"]

@app.post("/v1/chat/completions")
@app.post("/v2/chat/completions")
async def chat_completions(request: dict, main_request: Request):
    if "/v2/chat/completions" in str(main_request.url):
        request["model"] = request["model"][:len(request["model"])-1]
    try:
        loguru.logger.debug(request)
        curent_llm: dict = {"model": request["model"], "temperature": request.get("temperature", 0)}
        if request["model"].startswith("groq/"):
            curent_llm["key_getter"] = RotateKeys("../groq_keys.txt")

        prompt_path = None
        tools = [_hybrid_search, rsid_lookup, gene_lookup, pathway_lookup, disease_lookup, sequencing_info, _process_sql, clinical_trails_full_trial]
        if request["model"].startswith("groq/llama3"):
<<<<<<< HEAD
            prompt_path = "data/groq_lama3_prompt.txt"
            # curent_llm["backup_options"] = {"model":"gpt-4o-mini", "temperature":0}
=======
            if "/v1/chat/completions" in str(main_request.url):
                prompt_path = "data/groq_lama3_prompt.txt"
            if "/v2/chat/completions" in str(main_request.url):
                prompt_path = "data/groq_lama3_symptomcheck_prompt.txt"
>>>>>>> 592bcdbc
        if request["model"].startswith("gpt-4o"):
            if "/v1/chat/completions" in str(main_request.url):
                prompt_path = "data/gpt4o_prompt.txt"
            if "/v2/chat/completions" in str(main_request.url):
                prompt_path = "data/gpt4o_symptomcheck_prompt.txt"
        if request["model"].startswith("ollama/phi3"):
            if "/v1/chat/completions" in str(main_request.url):
                prompt_path = "data/phi3_prompt.txt"
            if "/v2/chat/completions" in str(main_request.url):
                prompt_path = "data/phi3_symptomcheck_prompt.txt"
            ollama_message_wraper(request)
            tools = None
        if "qwen2" in request["model"].lower():
            if "/v1/chat/completions" in str(main_request.url):
                prompt_path = "data/ollama_qwen2_72B_instruct_prompt.txt"
            if "/v2/chat/completions" in str(main_request.url):
                prompt_path = "data/ollama_symptomcheck.txt"
            # curent_llm["api_base"] = "http://0.0.0.0:11434/v1"
            # curent_llm["api_key"] = "No_key"
            # curent_llm["keep_alive"] = -1
            curent_llm = {'model': 'Qwen2-72B-Instruct',
                        'model_server': 'http://0.0.0.0:11434/v1',
                        'api_key': "No_key",
                        'keep_alive': -1,
                        'generate_cfg': {"max_input_tokens": 14000}}
            # request["stream"] = "False"
            ollama_message_wraper(request)
            # tools = None

        if prompt_path:
            with open(prompt_path) as f:
                if (len(request["messages"]) > 0) and (request["messages"][0]["role"] == "system"):
                    request["messages"][0]["content"] = f.read()
                else:
                    request["messages"].insert(0, {"role":"system", "content":f.read()})


        session: LLMSession = LLMSession(
            llm_options=curent_llm,
            tools=tools
        )
        if request["messages"]:
            if request.get("stream") and str(request.get("stream")).lower() != "false":
                return StreamingResponse(
                    session.stream_all(request["messages"], run_callbacks=False), media_type="application/x-ndjson"
                )
            resp_content = session.query_add_all(request["messages"], run_callbacks=False)
        else:
            resp_content = "Something goes wrong, request did not contain messages!!!"
    except Exception as e:
        loguru.logger.error(str(e))
        resp_content = str(e)

    return {
        "id": "1",
        "object": "chat.completion",
        "created": time.time(),
        "model": curent_llm["model"],
        "choices": [{"message": {"role":"assistant", "content":resp_content}}],
    }


if __name__ == "__main__":
    import uvicorn

    uvicorn.run(app, host="0.0.0.0", port=8088)<|MERGE_RESOLUTION|>--- conflicted
+++ resolved
@@ -61,15 +61,10 @@
         prompt_path = None
         tools = [_hybrid_search, rsid_lookup, gene_lookup, pathway_lookup, disease_lookup, sequencing_info, _process_sql, clinical_trails_full_trial]
         if request["model"].startswith("groq/llama3"):
-<<<<<<< HEAD
-            prompt_path = "data/groq_lama3_prompt.txt"
-            # curent_llm["backup_options"] = {"model":"gpt-4o-mini", "temperature":0}
-=======
             if "/v1/chat/completions" in str(main_request.url):
                 prompt_path = "data/groq_lama3_prompt.txt"
             if "/v2/chat/completions" in str(main_request.url):
                 prompt_path = "data/groq_lama3_symptomcheck_prompt.txt"
->>>>>>> 592bcdbc
         if request["model"].startswith("gpt-4o"):
             if "/v1/chat/completions" in str(main_request.url):
                 prompt_path = "data/gpt4o_prompt.txt"
